--- conflicted
+++ resolved
@@ -9,14 +9,9 @@
 package com.apex.network.rpc
 
 import com.apex.core.Block
-<<<<<<< HEAD
-import com.apex.crypto.{UInt160, UInt256}
-import com.apex.crypto.Ecdsa.PublicKeyHash
-=======
 import com.apex.crypto.{BinaryData, UInt160, UInt256}
 import com.apex.crypto.Ecdsa.PublicKeyHash
 import org.bouncycastle.util.encoders.Hex
->>>>>>> 42451adc
 import play.api.libs.functional.syntax._
 import play.api.libs.json.Reads._
 import play.api.libs.json._
@@ -29,12 +24,9 @@
   def amountValidator = Reads.StringReads.filter(JsonValidationError("invalid amount"))(d => BigDecimal(d).signum > 0)
 
   def addressValidator = Reads.StringReads.filter(JsonValidationError("invalid Address"))(PublicKeyHash.fromAddress(_).isDefined)
-<<<<<<< HEAD
-=======
 
   // TODO
   def HexValidator = Reads.StringReads.filter(JsonValidationError("invalid Address"))(d => true)
->>>>>>> 42451adc
 }
 
 trait RPCCommand
@@ -78,8 +70,6 @@
     ) map (GetAccountCmd.apply _)
 }
 
-<<<<<<< HEAD
-=======
 case class SendRawTransactionCmd(rawTx: BinaryData) extends RPCCommand
 
 object SendRawTransactionCmd {
@@ -93,7 +83,6 @@
     ) map (SendRawTransactionCmd.apply _)
 }
 
->>>>>>> 42451adc
 case class GetBlockByHeightCmd(height: Int) extends RPCCommand
 //{
 //  def run(): JsValue = {
