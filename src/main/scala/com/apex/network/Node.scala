/*
 * Copyright  2018 APEX Technologies.Co.Ltd. All rights reserved.
 *
 * FileName: Node.scala
 *
 * @author: shan.huang@chinapex.com: 2018-7-25 下午1:06@version: 1.0
 */

package com.apex.network

import java.io.{ByteArrayInputStream, DataInputStream}

import akka.actor.{Actor, ActorRef, ActorSystem, Props}
import com.apex.common.ApexLogging
import com.apex.consensus._
import com.apex.core._
import com.apex.crypto.UInt256
import com.apex.network.peer.PeerHandlerManagerRef
import com.apex.network.rpc._
import com.apex.settings.ApexSettings
import com.apex.utils.NetworkTimeProvider

import scala.collection.mutable.ArrayBuffer
import scala.concurrent.ExecutionContext

trait NodeMessage

trait AsyncTask

case class NodeStopMessage() extends NodeMessage

case class ProduceTask(task: Blockchain => Unit) extends AsyncTask

class Node(val settings: ApexSettings)
          (implicit ec: ExecutionContext)
  extends Actor with ApexLogging {

  private val notification = Notification(onBlock, onTransaction)

  private val chain = Blockchain.populate(settings.chain, settings.consensus, notification)

  private val timeProvider = new NetworkTimeProvider(settings.ntp)

  private val peerHandlerManager = PeerHandlerManagerRef(settings.network, timeProvider)

  private val networkManager = NetworkManagerRef(settings.network, chain.getChainInfo, timeProvider, peerHandlerManager)

  private val producer = ProducerRef(settings.consensus, peerHandlerManager)

  override def receive: Receive = {
    case task: AsyncTask => processAsyncTask(task)
    case message: NetworkMessage => processNetworkMessage(message)
    case cmd: RPCCommand => processRPCCommand(cmd)
    case prodMsg: ProducerMessage => processProducerMessage(prodMsg)
    case _: NodeStopMessage => {
      log.info("stopping node")
      //TODO close connections
      chain.close()
      context.stop(self)
    }
    case unknown: Any => {
      println("Unknown msg:")
      println(unknown)
    }
  }

  private def onBlock(block: Block): Unit = {
    log.info(s"block (${block.height}, ${block.timeStamp}) produced by ${block.header.producer.toAddress.substring(0, 6)} ${block.id.toString.substring(0, 6)}")
    peerHandlerManager ! BlockMessage(block)
  }

  private def onTransaction(trx: Transaction): Unit = {
    log.info(trx.toString)
  }

  private def processAsyncTask(asyncTask: AsyncTask): Unit = {
    asyncTask match {
      case ProduceTask(task) => task(chain)
      case _ => println(asyncTask)
    }
  }

  private def processProducerMessage(msg: ProducerMessage) = {
    log.info(msg.toString)
  }

  private def processRPCCommand(cmd: RPCCommand) = {
    cmd match {
      case GetBlockByIdCmd(id) => {
        sender() ! chain.getBlock(id)
      }
      case GetBlockByHeightCmd(height) => {
        sender() ! chain.getBlock(height)
      }
      case GetBlockCountCmd() => {
        sender() ! chain.getHeight()
      }
      case GetBlocksCmd() => {
        val blockNum = chain.getHeight()
        val blocks = ArrayBuffer.empty[Block]
        for (i <- 0 to blockNum) {
          blocks.append(chain.getBlock(i).get)
        }
        sender() ! blocks
      }
      case GetAccountCmd(address) => {
        sender() ! chain.getAccount(address)
      }
      case SendRawTransactionCmd(rawTx) => {
        val is = new DataInputStream(new ByteArrayInputStream(rawTx))
        val tx = Transaction.deserialize(is)
        if (tx.verifySignature()) {
          peerHandlerManager ! InventoryMessage(new InventoryPayload(InventoryType.Tx, Seq(tx.id)))
          if (chain.addTransaction(tx))
            sender() ! true
          else
            sender() ! false
        }
        else
          sender() ! false
      }
    }
  }

  private def processNetworkMessage(message: NetworkMessage) = {
    log.debug(s"Node processNetworkMessage $message")
    message match {
      case VersionMessage(height) => {
        processVersionMessage(message.asInstanceOf[VersionMessage])
      }
      case GetBlocksMessage(blockHashs) => {
        processGetBlocksMessage(message.asInstanceOf[GetBlocksMessage])
      }
      case BlockMessage(block) => {
        processBlockMessage(message.asInstanceOf[BlockMessage])
      }
      case BlocksMessage(blocksPayload) => {
        processBlocksMessage(message.asInstanceOf[BlocksMessage])
      }
      case TransactionsMessage(txsPayload) => {
        processTransactionsMessage(message.asInstanceOf[TransactionsMessage])
      }
      case InventoryMessage(inv) => {
        processInventoryMessage(message.asInstanceOf[InventoryMessage])
      }
      case GetDataMessage(inv) => {
        processGetDataMessage(message.asInstanceOf[GetDataMessage])
      }
    }
  }

  private def processVersionMessage(msg: VersionMessage) = {

  }

  private def processGetBlocksMessage(msg: GetBlocksMessage) = {
    //log.info("received GetBlocksMessage")
    val hash = msg.blockHashs.hashStart(0)
    if (hash.equals(UInt256.Zero)) {
      sender() ! InventoryMessage(new InventoryPayload(InventoryType.Block, Seq(chain.getLatestHeader.id))).pack()
    }
    else {
      val hashs = ArrayBuffer.empty[UInt256]
      val hashCountMax = 10
      var hashCount = 0
      hashs.append(hash)
      var next = chain.getNextBlockId(hash)
      while (next.isDefined && hashCount < hashCountMax) {
        hashCount += 1
        hashs.append(next.get)
        next = chain.getNextBlockId(next.get)
      }
      //log.info("send InventoryMessage")
      sender() ! InventoryMessage(new InventoryPayload(InventoryType.Block, hashs)).pack()
    }
  }

  private def processBlockMessage(msg: BlockMessage) = {
    log.debug(s"received a block #${msg.block.height} (${msg.block.id})")
    if (chain.tryInsertBlock(msg.block, true)) {
      peerHandlerManager ! InventoryMessage(new InventoryPayload(InventoryType.Block, Seq(msg.block.id())))
      log.info(s"success insert block #${msg.block.height} (${msg.block.id})")
    } else {
      log.error(s"failed insert block #${msg.block.height}, (${msg.block.id}) to db")
      if (msg.block.height() > chain.getLatestHeader.index) {
        // out of sync, try to get more blocks
        log.info(s"send GetBlocksMessage")
        sender() ! GetBlocksMessage(new GetBlocksPayload(Seq(chain.getLatestHeader.id), UInt256.Zero)).pack
      }
    }
  }

  private def processBlocksMessage(msg: BlocksMessage) = {
    log.info(s"received ${msg.blocks.blocks.size} blocks")
    var receivedNewBlock = false
    msg.blocks.blocks.foreach(block => {
      if (chain.tryInsertBlock(block, true)) {
        // no need to send INV during sync
        //peerHandlerManager ! InventoryMessage(new Inventory(InventoryType.Block, Seq(block.id())))
<<<<<<< HEAD
        log.info(s"success insert block #${block.height} (${block.id})")
=======
        receivedNewBlock = true
>>>>>>> 3e2ae883
      } else {
        log.error(s"failed insert block #${block.height}, (${block.id}) to db")
        if (!chain.containBlock(block.id))
          receivedNewBlock = true
      }
    })
    // try to get more new blocks
    if (receivedNewBlock)
      sender() ! GetBlocksMessage(new GetBlocksPayload(Seq(chain.getLatestHeader.id), UInt256.Zero)).pack
  }

  private def processTransactionsMessage(msg: TransactionsMessage) = {
    log.info(s"received ${msg.txs.txs.size} transactions from network")
    //producer ! ReceivedNewTransactions(txsPayload.txs)
    msg.txs.txs.foreach(tx => {
      if (tx.verifySignature())
        chain.addTransaction(tx)
    })
    // TODO: for the new txs broadcast INV
  }

  private def processInventoryMessage(msg: InventoryMessage) = {
    //log.info(s"received Inventory")
    val inv = msg.inv
    if (inv.invType == InventoryType.Block) {
      val newBlocks = ArrayBuffer.empty[UInt256]
      inv.hashs.foreach(h => {
        if (chain.containBlock(h) == false)
          newBlocks.append(h)
      })
      if (newBlocks.size > 0) {
        log.debug(s"send GetDataMessage to request ${newBlocks.size} new blocks. ")
        sender() ! GetDataMessage(new InventoryPayload(InventoryType.Block, newBlocks.toSeq)).pack
      }
    }
    else if (inv.invType == InventoryType.Tx) {
      // val newTxs = ArrayBuffer.empty[UInt256]
      // TODO: only request the txs that we don't have
      sender() ! GetDataMessage(new InventoryPayload(InventoryType.Tx, inv.hashs)).pack
    }
  }

  private def processGetDataMessage(msg: GetDataMessage) = {
    //log.info(s"received GetDataMessage")
    if (msg.inv.invType == InventoryType.Block) {
      val sendBlockNumMax: Int = 10
      var sentBlockNum: Int = 0
      val blocks = ArrayBuffer.empty[Block]
      msg.inv.hashs.foreach(h => {
        val block = chain.getBlock(h)
        if (block != None) {
          if (sentBlockNum < sendBlockNumMax) {
            //sender() ! BlockMessage(block.get).pack
            blocks.append(block.get)
            sentBlockNum += 1
          }
        }
        else
          log.error("received GetDataMessage but block not found")
      })
      if (blocks.size > 0) {
        sender() ! BlocksMessage(new BlocksPayload(blocks.toSeq)).pack
      }
    }
    else if (msg.inv.invType == InventoryType.Tx) {
      val txs = ArrayBuffer.empty[Transaction]
      msg.inv.hashs.foreach(h => {
        val tx = chain.getPendingTransaction(h)
        if (tx.isDefined) {
          txs.append(tx.get)
        }
      })
      if (txs.size > 0) {
        sender() ! TransactionsMessage(new TransactionsPayload(txs)).pack
      }
    }
  }
}

object NodeRef {

  def props(settings: ApexSettings)(implicit system: ActorSystem, ec: ExecutionContext): Props = Props(new Node(settings))

  def apply(settings: ApexSettings)
           (implicit system: ActorSystem, ec: ExecutionContext): ActorRef = system.actorOf(props(settings))

  def apply(settings: ApexSettings, name: String)
           (implicit system: ActorSystem, ec: ExecutionContext): ActorRef = system.actorOf(props(settings), name)

}<|MERGE_RESOLUTION|>--- conflicted
+++ resolved
@@ -195,16 +195,13 @@
     var receivedNewBlock = false
     msg.blocks.blocks.foreach(block => {
       if (chain.tryInsertBlock(block, true)) {
+        log.info(s"success insert block #${block.height} (${block.id})")
         // no need to send INV during sync
         //peerHandlerManager ! InventoryMessage(new Inventory(InventoryType.Block, Seq(block.id())))
-<<<<<<< HEAD
-        log.info(s"success insert block #${block.height} (${block.id})")
-=======
         receivedNewBlock = true
->>>>>>> 3e2ae883
       } else {
         log.error(s"failed insert block #${block.height}, (${block.id}) to db")
-        if (!chain.containBlock(block.id))
+        if (!chain.containsBlock(block.id))
           receivedNewBlock = true
       }
     })
@@ -229,7 +226,7 @@
     if (inv.invType == InventoryType.Block) {
       val newBlocks = ArrayBuffer.empty[UInt256]
       inv.hashs.foreach(h => {
-        if (chain.containBlock(h) == false)
+        if (chain.containsBlock(h) == false)
           newBlocks.append(h)
       })
       if (newBlocks.size > 0) {
