/*
 * Copyright  2018 APEX Technologies.Co.Ltd. All rights reserved.
 *
 * FileName: MainEntry.scala
 *
 * @author: ruixiao.xiao@chinapex.com: 18-8-27 下午7:56@version: 1.0
 */

package com.apex

import akka.actor.ActorSystem
import com.apex.common.ApexLogging
import com.apex.consensus.{ProducerRef, ProducerStopMessage}
import com.apex.core.Blockchain
import com.apex.network.peer.PeerHandlerManagerRef
import com.apex.network.rpc.RpcServer
import com.apex.network.upnp.UPnP
import com.apex.network.{NetworkManagerRef, NodeRef, NodeStopMessage}
import com.apex.settings.{ApexSettings, GlobalConfig}
import com.apex.utils.NetworkTimeProvider
import net.sourceforge.argparse4j.ArgumentParsers
import net.sourceforge.argparse4j.inf.{ArgumentParser, ArgumentParserException, Namespace}

import scala.concurrent.ExecutionContext
import scala.io.StdIn


object MainEntry extends ApexLogging {

  def main(args: Array[String]): Unit = {
    val ns = parseArgs(args)
    val settings = getApexSettings(ns)

    implicit val system = ActorSystem("APEX-NETWORK")
    implicit val executionContext: ExecutionContext = system.dispatcher

    val node = NodeRef(settings)

<<<<<<< HEAD
    if (settings.rpc.enabled) {
      RpcServer.run(settings.rpc, node)
    }
=======
    val timeProvider = new NetworkTimeProvider(settings.ntp)

    val peerHandlerManagerRef = PeerHandlerManagerRef(settings, timeProvider)
    val producer = ProducerRef(settings.consensus, peerHandlerManagerRef)
    val nodeRef = NodeRef(chain, peerHandlerManagerRef, producer)
    //    val rpcRef = RpcServerRef(settings.rpcSettings, nodeRef)
    val networkControllerRef = NetworkManagerRef(settings.network, upnp, timeProvider, peerHandlerManagerRef, nodeRef)

    RpcServer.run(settings.rpc, nodeRef, producer)
>>>>>>> f58b2124

    System.out.println("Press RETURN to stop...")
    StdIn.readLine() // let it run until user presses return

    if (settings.rpc.enabled) {
      log.info("stopping rpc server")
      RpcServer.stop()
    }

    log.info("stopping node")
    node ! NodeStopMessage()
    // TODO: close network ...
    Thread.sleep(1000) // TODO
    log.info("quit")
    System.exit(0)
  }

  private def parseArgs(args: Array[String]): Namespace = {
    val parser: ArgumentParser = ArgumentParsers.newFor("MainEntry").build().defaultHelp(true)
      .description("check cli params")
    parser.addArgument("configFile").nargs("*").help("files for configuration")
    var ns: Namespace = null
    try {
      ns = parser.parseArgs(args)
    }
    catch {
      case e: ArgumentParserException => {
        parser.handleError(e)
        System.exit(1)
      }
    }
    ns
  }

  private def getApexSettings(ns: Namespace): ApexSettings = {
    //val digest: MessageDigest = null
    val files = ns.getList[String]("configFile")
    if (files.size() > 0) {
      val conf = files.toArray().head.toString
      getConfig(conf)
    }
    else getConfig()

  }

  private def getConfig(file: String = "settings.conf"): ApexSettings = {
    if (file.isEmpty) {
      val defaultConf = "src/main/resources/settings.conf"
      return ApexSettings.read(defaultConf)
    }
    ApexSettings.read(file)
  }
}<|MERGE_RESOLUTION|>--- conflicted
+++ resolved
@@ -10,13 +10,10 @@
 
 import akka.actor.ActorSystem
 import com.apex.common.ApexLogging
-import com.apex.consensus.{ProducerRef, ProducerStopMessage}
-import com.apex.core.Blockchain
-import com.apex.network.peer.PeerHandlerManagerRef
+import com.apex.consensus.ProducerRef
 import com.apex.network.rpc.RpcServer
-import com.apex.network.upnp.UPnP
-import com.apex.network.{NetworkManagerRef, NodeRef, NodeStopMessage}
-import com.apex.settings.{ApexSettings, GlobalConfig}
+import com.apex.network.{NodeRef, NodeStopMessage}
+import com.apex.settings.ApexSettings
 import com.apex.utils.NetworkTimeProvider
 import net.sourceforge.argparse4j.ArgumentParsers
 import net.sourceforge.argparse4j.inf.{ArgumentParser, ArgumentParserException, Namespace}
@@ -36,21 +33,9 @@
 
     val node = NodeRef(settings)
 
-<<<<<<< HEAD
     if (settings.rpc.enabled) {
       RpcServer.run(settings.rpc, node)
     }
-=======
-    val timeProvider = new NetworkTimeProvider(settings.ntp)
-
-    val peerHandlerManagerRef = PeerHandlerManagerRef(settings, timeProvider)
-    val producer = ProducerRef(settings.consensus, peerHandlerManagerRef)
-    val nodeRef = NodeRef(chain, peerHandlerManagerRef, producer)
-    //    val rpcRef = RpcServerRef(settings.rpcSettings, nodeRef)
-    val networkControllerRef = NetworkManagerRef(settings.network, upnp, timeProvider, peerHandlerManagerRef, nodeRef)
-
-    RpcServer.run(settings.rpc, nodeRef, producer)
->>>>>>> f58b2124
 
     System.out.println("Press RETURN to stop...")
     StdIn.readLine() // let it run until user presses return
