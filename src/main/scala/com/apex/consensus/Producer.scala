--- conflicted
+++ resolved
@@ -17,9 +17,8 @@
 
 import akka.actor.{Actor, ActorContext, ActorRef, ActorSystem, Props}
 import com.apex.common.ApexLogging
-import com.apex.core.{BlockHeader, _}
+import com.apex.core.BlockHeader
 import com.apex.crypto.Ecdsa.PublicKey
-import com.apex.network._
 import com.apex.settings.{ConsensusSettings, Witness}
 
 import scala.concurrent.ExecutionContext
@@ -76,22 +75,16 @@
   }
 }
 
-<<<<<<< HEAD
 class Producer(settings: ConsensusSettings,
                peerHandlerManager: ActorRef)
               (implicit ec: ExecutionContext) extends Actor with ApexLogging {
-=======
-class Producer(settings: ConsensusSettings, peerHandlerManager: ActorRef)
-              (implicit system: ActorSystem) extends Actor with ApexLogging {
->>>>>>> f58b2124
-
-  private var nodeRef: ActorRef = null
+
+  private val task = new ProduceTask(this, peerHandlerManager)
+  private val nodeRef: ActorRef = context.parent
+
+  private var latestHeader: BlockHeader = null
   private var blockProducing = false
-  private var latestHeader: BlockHeader = null
-
   private var canProduce = true
-
-  private val task = new ProduceTask(this, peerHandlerManager)
 
   context.system.scheduler.scheduleOnce(Duration.ZERO, task)
 
@@ -100,9 +93,6 @@
       log.info("stopping producer task")
       task.cancel()
       context.stop(self)
-    }
-    case NodeIsAliveMessage(node) => {
-      nodeRef = node
     }
     case LatestHeaderMessage(header) => {
       if (latestHeader != null && latestHeader.id.equals(header.id) == false) {
@@ -245,7 +235,6 @@
 }
 
 object ProducerRef {
-<<<<<<< HEAD
   def props(settings: ConsensusSettings,
             peerHandlerManager: ActorRef)
            (implicit ec: ExecutionContext): Props = {
@@ -261,20 +250,6 @@
   def apply(settings: ConsensusSettings,
             peerHandlerManager: ActorRef, name: String)
            (implicit system: ActorContext, ec: ExecutionContext): ActorRef = {
-=======
-  def props(settings: ConsensusSettings, peerHandlerManager: ActorRef)
-           (implicit system: ActorSystem): Props = {
-    Props(new Producer(settings, peerHandlerManager))
-  }
-
-  def apply(settings: ConsensusSettings, peerHandlerManager: ActorRef)
-           (implicit system: ActorSystem): ActorRef = {
-    system.actorOf(props(settings, peerHandlerManager))
-  }
-
-  def apply(settings: ConsensusSettings, peerHandlerManager: ActorRef, name: String)
-           (implicit system: ActorSystem): ActorRef = {
->>>>>>> f58b2124
     system.actorOf(props(settings, peerHandlerManager), name)
   }
 }