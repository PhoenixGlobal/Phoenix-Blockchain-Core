package com.apex.core

import java.time.Instant

import akka.actor.ActorRef
import com.apex.common.ApexLogging
import com.apex.consensus.{ProducerUtil, Vote, WitnessInfo, WitnessList}
import com.apex.crypto.Ecdsa.{PrivateKey, PublicKey, PublicKeyHash}
import com.apex.crypto.{BinaryData, Crypto, FixedNumber, MerkleTree, UInt160, UInt256}
import com.apex.settings.{ChainSettings, ConsensusSettings, RuntimeParas, Witness}

import scala.collection.{immutable, mutable}
import scala.collection.mutable.{ArrayBuffer, Set}

case class ChainInfo(id: String)

trait Blockchain extends Iterable[Block] with ApexLogging {
  def getChainInfo(): ChainInfo

  def getLatestHeader(): BlockHeader

  def getHeight(): Long

  def getHeadTime(): Long

  def headTimeSinceGenesis(): Long

  def getHeader(id: UInt256): Option[BlockHeader]

  def getHeader(index: Long): Option[BlockHeader]

  def getNextBlockId(id: UInt256): Option[UInt256]

  def getBlock(height: Long): Option[Block]

  def getBlock(id: UInt256): Option[Block]

  //def getBlockInForkBase(id: UInt256): Option[Block]

  def containsBlock(id: UInt256): Boolean

  //  def produceBlock(producer: PublicKey, privateKey: PrivateKey, timeStamp: Long,
  //                   transactions: Seq[Transaction]): Option[Block]

  def startProduceBlock(producer: UInt160, privKey: PrivateKey, blockTime: Long, stopProcessTxTime: Long): Unit

  def addTransaction(tx: Transaction): Boolean

  def produceBlockFinalize(): Option[Block]

  def isProducingBlock(): Boolean

  def tryInsertBlock(block: Block, doApply: Boolean): Boolean

  //
  //  def getTransaction(id: UInt256): Option[Transaction]
  //
  //  def containsTransaction(id: UInt256): Boolean

  //def verifyBlock(block: Block): Boolean

  //def verifyTransaction(tx: Transaction): Boolean

  def getBalance(address: UInt160): Option[FixedNumber]

  def getAccount(address: UInt160): Option[Account]

  def getWitness(timeMs: Long): UInt160

  def Id: String

  def close()
}

object Blockchain {
  //private var chain: LevelDBBlockchain = null

  //  final val Current: Blockchain = new LevelDBBlockchain()
  def populate(chainSettings: ChainSettings,
               consensusSettings: ConsensusSettings,
               runtimeParas: RuntimeParas,
               notification: Notification): LevelDBBlockchain = {
    new LevelDBBlockchain(chainSettings, consensusSettings, runtimeParas, notification)
  }

  //def getLevelDBBlockchain: LevelDBBlockchain = chain
}

class PendingState {
  var producer: UInt160 = _
  var privKey: PrivateKey = _
  var blockTime: Long = _
  var startTime: Long = _
  var blockIndex: Long = _
  var stopProcessTxTime: Long = _
  var isProducingBlock = false

  val txs = ArrayBuffer.empty[Transaction]

  def set(producer: UInt160, privKey: PrivateKey, blockTime: Long, stopProcessTxTime: Long, blockIndex: Long) = {
    this.producer = producer
    this.privKey = privKey
    this.blockTime = blockTime
    this.stopProcessTxTime = stopProcessTxTime
    this.startTime = Instant.now.toEpochMilli
    this.blockIndex = blockIndex
  }
}

class LevelDBBlockchain(chainSettings: ChainSettings,
                        consensusSettings: ConsensusSettings,
                        runtimeParas: RuntimeParas,
                        notification: Notification) extends Blockchain {

  log.info("LevelDBBlockchain starting")

  private val genesisProducerPrivKey = new PrivateKey(BinaryData(chainSettings.genesis.privateKey))

  log.info("creating BlockBase")

  private val blockBase = new BlockBase(chainSettings.blockBase)

  log.info("creating DataBase")

  private val dataBase = new DataBase(chainSettings.dataBase)

  log.info("creating ForkBase")

  private val forkBase = new ForkBase(
    chainSettings.forkBase,
    consensusSettings.initialWitness,
    onConfirmed,
    onSwitch)

  log.info("creating PeerBase")

  private val peerBase = new PeerBase(chainSettings.peerBase)
  val dbGasLimit =  peerBase.getGasLimit()
  if(dbGasLimit != null && dbGasLimit != None){
    runtimeParas.setAcceptGasLimit(dbGasLimit.get.longValue())
  }

  log.info("creating Genesis Block")

  private val minerCoinFrom = UInt160.Zero

  private val minerAward = FixedNumber.fromDecimal(chainSettings.minerAward)

  private val genesisBlock: Block = buildGenesisBlock()

  private val unapplyTxs = mutable.Map.empty[UInt256, Transaction]

  private var timeoutTx: Option[Transaction] = None

  private val pendingState = new PendingState

  populate()

  private def buildGenesisBlock(): Block = {
    val genesisTxs = ArrayBuffer.empty[Transaction]

    chainSettings.genesis.genesisCoinAirdrop.foreach(airdrop => {
      genesisTxs.append(new Transaction(TransactionType.Miner, minerCoinFrom,
        PublicKeyHash.fromAddress(airdrop.addr).get, "", FixedNumber.fromDecimal(airdrop.coins),
        0, consensusSettings.fingerprint(), FixedNumber.Zero, 0, BinaryData.empty))
    })

    val genesisBlockHeader: BlockHeader = BlockHeader.build(0,
      chainSettings.genesis.timeStamp.toEpochMilli, MerkleTree.root(genesisTxs.map(_.id)),
      UInt256.Zero, genesisProducerPrivKey)

    Block.build(genesisBlockHeader, genesisTxs)
  }

  override def Id: String = genesisBlock.id.toString

  override def iterator: Iterator[Block] = new BlockchainIterator(this)

  override def close() = {
    log.info("blockchain closing")
    blockBase.close()
    dataBase.close()
    forkBase.close()
    peerBase.close()
    log.info("blockchain closed")
  }

  override def getChainInfo(): ChainInfo = {
    ChainInfo(genesisBlock.id.toString)
  }

  override def getHeight(): Long = {
    forkBase.head.map(_.block.height).getOrElse(genesisBlock.height)
  }

  override def getHeadTime(): Long = {
    forkBase.head.map(_.block.timeStamp).getOrElse(0)
  }

  override def getLatestHeader(): BlockHeader = {
    forkBase.head.map(_.block.header).getOrElse(genesisBlock.header)
  }

  def getConfirmedHeader(): Option[BlockHeader] = {
    blockBase.head()
  }

  override def headTimeSinceGenesis(): Long = {
    getLatestHeader.timeStamp - genesisBlock.header.timeStamp
  }

  override def getHeader(id: UInt256): Option[BlockHeader] = {
    forkBase.get(id).map(_.block.header).orElse(blockBase.getBlock(id).map(_.header))
  }

  override def getHeader(height: Long): Option[BlockHeader] = {
    forkBase.get(height).map(_.block.header).orElse(blockBase.getBlock(height).map(_.header))
  }

  override def getNextBlockId(id: UInt256): Option[UInt256] = {
    var target: Option[UInt256] = None
    val block = getBlock(id)
    if (block.isDefined) {
      val nextBlock = getBlock(block.get.height() + 1)
      if (nextBlock.isDefined)
        target = Some(nextBlock.get.id())
    }
    if (target == None) {
      target = forkBase.getNext(id)
    }
    target
  }

  override def getBlock(id: UInt256): Option[Block] = {
    forkBase.get(id).map(_.block).orElse(blockBase.getBlock(id))
  }

  override def getBlock(height: Long): Option[Block] = {
    forkBase.get(height).map(_.block).orElse(blockBase.getBlock(height))
  }

  override def containsBlock(id: UInt256): Boolean = {
    forkBase.contains(id) || blockBase.containBlock(id)
  }

  def blockIsConfirmed(id: UInt256): Boolean = {
    blockBase.containBlock(id)
  }

  def getTransactionFromMempool(txid: UInt256): Option[Transaction] = {
    pendingState.txs.find(tx => tx.id().equals(txid)).orElse(unapplyTxs.get(txid))
  }

  def getTransactionFromPendingTxs(txid: UInt256): Option[Transaction] = {
    pendingState.txs.find(tx => tx.id().equals(txid))
  }

  def getTransactionFromUnapplyTxs(txid: UInt256): Option[Transaction] = {
    unapplyTxs.get(txid)
  }

  override def startProduceBlock(producer: UInt160, privKey: PrivateKey, blockTime: Long, stopProcessTxTime: Long): Unit = {
    require(!isProducingBlock())
    val forkHead = forkBase.head.get
    pendingState.set(producer, privKey, blockTime, stopProcessTxTime, forkHead.block.height + 1)
    log.debug(s"start block at: ${pendingState.startTime}  blockTime=${blockTime}  stopProcessTxTime=${stopProcessTxTime}")

    val minerTx = new Transaction(TransactionType.Miner, minerCoinFrom,
      producer, "", minerAward,
      forkHead.block.height + 1,
      BinaryData(Crypto.randomBytes(8)), // add random bytes to distinct different blocks with same block index during debug in some cases
      FixedNumber.Zero, 0, BinaryData.empty
    )
    //isPendingBlock = true
    dataBase.startSession()

    val applied = applyTransaction(minerTx, producer, stopProcessTxTime, blockTime, forkHead.block.height + 1)
    require(applied)
    pendingState.txs.append(minerTx)
    pendingState.isProducingBlock = true

    if (timeoutTx.isDefined) {
      val oldTimeoutTx = timeoutTx.get

      // must set to null before call applyTransaction() because applyTransaction() may set it again
      timeoutTx = None

      log.info(s"try again for the old timeout tx ${oldTimeoutTx.id().shortString()}")

      // return value can be ignore
      applyTransaction(oldTimeoutTx, producer, stopProcessTxTime, blockTime, forkHead.block.height + 1)
    }

    val badTxs = ArrayBuffer.empty[Transaction]

    unapplyTxs.foreach(p => {
      if (Instant.now.toEpochMilli < stopProcessTxTime) {
        if (applyTransaction(p._2, producer, stopProcessTxTime, blockTime, forkHead.block.height + 1))
          pendingState.txs.append(p._2)
        else
          badTxs.append(p._2)
      }
    })
    pendingState.txs.foreach(tx => unapplyTxs.remove(tx.id))
    badTxs.foreach(tx => unapplyTxs.remove(tx.id))

    //    for (p <- unapplyTxs if Instant.now.toEpochMilli < stopProcessTxTime) {
    //      if (applyTransaction(p._2, producer.pubkey.pubKeyHash, stopProcessTxTime))
    //        pendingState.txs.append(p._2)
    //      unapplyTxs.remove(p._1)
    //    }
  }

  override def isProducingBlock(): Boolean = {
    pendingState.isProducingBlock
  }

  private def addTransactionToUnapplyTxs(tx: Transaction): Boolean = {
    if (!unapplyTxs.contains(tx.id)) {
      unapplyTxs += (tx.id -> tx)
    }
    true // always true
  }

  override def addTransaction(tx: Transaction): Boolean = {
    var added = false
    if (tx.gasLimit > runtimeParas.txAcceptGasLimit) {
      added = false
    }
    else if (isProducingBlock()) {
      if (Instant.now.toEpochMilli > pendingState.stopProcessTxTime) {
        added = addTransactionToUnapplyTxs(tx)
      }
      else {
        if (applyTransaction(tx, pendingState.producer, pendingState.stopProcessTxTime, pendingState.blockTime, pendingState.blockIndex)) {
          pendingState.txs.append(tx)
          added = true
        }
      }
    }
    else {
      added = addTransactionToUnapplyTxs(tx)
    }
    if (added)
      notification.broadcast(AddTransactionNotify(tx))
    added
  }

  override def produceBlockFinalize(): Option[Block] = {
    val endTime = Instant.now.toEpochMilli
    if (!isProducingBlock()) {
      log.info("block canceled")
      None
    } else {
      log.debug(s"block time: ${pendingState.blockTime}, end time: $endTime, produce time: ${endTime - pendingState.startTime}")
      val forkHead = forkBase.head.get
      val merkleRoot = MerkleTree.root(pendingState.txs.map(_.id))
      val timeStamp = pendingState.blockTime
      val header = BlockHeader.build(
        forkHead.block.height + 1, timeStamp, merkleRoot,
        forkHead.block.id, pendingState.privKey)
      val block = Block.build(header, pendingState.txs.clone)
      pendingState.txs.clear()
      pendingState.isProducingBlock = false
      if (tryInsertBlock(block, false)) {
        log.info(s"block #${block.height} ${block.shortId} produced by ${block.header.producer.address.substring(0, 7)} ${block.header.timeString()}")
        notification.broadcast(NewBlockProducedNotify(block))
        Some(block)
      } else {
        None
      }
    }
  }

  private def stopProduceBlock() = {
    pendingState.txs.foreach(tx => {
      if (tx.txType != TransactionType.Miner)
        unapplyTxs += (tx.id -> tx)
    })
    pendingState.txs.clear()
    pendingState.isProducingBlock = false
    dataBase.rollBack()
  }

  override def tryInsertBlock(block: Block, doApply: Boolean): Boolean = {
    var inserted = false
    if (isProducingBlock())
      stopProduceBlock()

    if (forkBase.head.get.block.id.equals(block.prev())) {
      if (doApply == false) { // check first !
        require(forkBase.add(block))
        inserted = true
      }
      else if (applyBlock(block)) {
        require(forkBase.add(block))
        inserted = true
      }
      else
        log.info(s"block ${block.height} ${block.shortId} apply error")
      if (inserted) {
        dataBase.commit()
        notification.broadcast(BlockAddedToHeadNotify(block))
      }
    }
    else {
      log.info(s"try add received block to minor fork chain. block ${block.height} ${block.shortId}")
      if (forkBase.add(block))
        inserted = true
      else
        log.debug("fail add to minor fork chain")
    }
    if (inserted) {
      block.transactions.foreach(tx => {
        unapplyTxs.remove(tx.id)
        if (timeoutTx.isDefined && timeoutTx.get.id() == tx.id()) {
          timeoutTx = None
        }
      })
    }
    inserted
  }

  private def checkUpdateWitnessList(curblock: Block) = {
    val pendingWitnessList = dataBase.getPendingWitnessList()
    if (blockIsConfirmed(pendingWitnessList.generateInBlock) &&
      curblock.timeStamp() - getBlock(pendingWitnessList.generateInBlock).get.timeStamp() >= consensusSettings.electeTime) {

      log.info("it's time to electe new producers")

      val currentWitness = dataBase.getCurrentWitnessList()
      val allWitnesses = dataBase.getAllWitness()
      val allWitnessesMap: Map[UInt160, WitnessInfo] = allWitnesses.map(w => w.addr -> w).toMap
      val updatedCurrentWitness = ArrayBuffer.empty[WitnessInfo]
      currentWitness.witnesses.foreach(oldInfo => {
        val newInfo = allWitnessesMap.get(oldInfo.addr)
        if (newInfo.isDefined) {
          updatedCurrentWitness.append(newInfo.get)
        }
        else {
          // some producer have quit, but we still need keep it
          log.info("not enough witness")
          oldInfo.voteCounts = FixedNumber.Zero
          updatedCurrentWitness.append(oldInfo)
        }
      })

      val newElectedWitnesses = WitnessList.removeLeastVote(updatedCurrentWitness.toArray)
      require(newElectedWitnesses.size == consensusSettings.witnessNum - 1)

      val allWitnessesSorted = WitnessList.sortByVote(allWitnesses.toArray)

      val allWitnessIterator = allWitnessesSorted.iterator
      while (allWitnessIterator.hasNext && newElectedWitnesses.size < consensusSettings.witnessNum) {
        val witness = allWitnessIterator.next()
        if (!newElectedWitnesses.contains(witness.addr))
          newElectedWitnesses.update(witness.addr, witness)
      }
      if (newElectedWitnesses.size < consensusSettings.witnessNum) {
        log.info("still not enough witness")
        val oldLeastVoteWitness = WitnessList.getLeastVote(updatedCurrentWitness.toArray)
        newElectedWitnesses.update(oldLeastVoteWitness.addr, oldLeastVoteWitness)
      }
      require(newElectedWitnesses.size == consensusSettings.witnessNum)

      dataBase.setCurrentWitnessList(pendingWitnessList)
      dataBase.setPendingWitnessList(new WitnessList(newElectedWitnesses.toArray.map(_._2), curblock.id))
    }
  }

  private def applyBlock(block: Block, verify: Boolean = true, enableSession: Boolean = true): Boolean = {
    var applied = true
    //    if (isPendingBlock) {
    //      rollBack()
    //    }
    if (!verify || verifyBlock(block)) {
      if (enableSession)
        dataBase.startSession()
      block.transactions.foreach(tx => {
        if (applied && !applyTransaction(tx, block.header.producer, Long.MaxValue, block.header.timeStamp, block.height()))
          applied = false
      })
      if (enableSession && !applied)
        dataBase.rollBack()
    }
    else
      applied = false
    if (!applied) {
      log.error(s"Block apply fail #${block.height()} ${block.shortId}")
    }
    applied
  }

  private def applyTransaction(tx: Transaction, blockProducer: UInt160,
                               stopTime: Long, timeStamp: Long, blockIndex: Long): Boolean = {
    var txValid = false
    tx.txType match {
      case TransactionType.Miner => txValid = applySendTransaction(tx, blockProducer)
      case TransactionType.Transfer => txValid = applySendTransaction(tx, blockProducer)
      //case TransactionType.Fee =>
      //case TransactionType.RegisterName =>
      case TransactionType.Deploy => txValid = applyContractTransaction(tx, blockProducer, stopTime, timeStamp, blockIndex)
      case TransactionType.Call => txValid = applyContractTransaction(tx, blockProducer, stopTime, timeStamp, blockIndex)
    }
    txValid
  }

  private def applyContractTransaction(tx: Transaction, blockProducer: UInt160,
                                       stopTime: Long, timeStamp: Long, blockIndex: Long): Boolean = {

    var applied = false

    val executor = new TransactionExecutor(tx, blockProducer, dataBase, stopTime, timeStamp, blockIndex)

    executor.init()
    executor.execute()
    executor.go()

    val summary = executor.finalization()
    val receipt = executor.getReceipt

    if (executor.getResult.isBlockTimeout) {
      log.error(s"tx ${tx.id.shortString()} executor time out")
      if (isProducingBlock())
        timeoutTx = Some(tx)
      applied = false
    }
    else if (executor.getResult.isRunOutOfGas) {
      applied = true
    }
    else if (!receipt.isSuccessful()) {
      log.error(s"tx ${tx.id().shortString()} execute error: ${receipt.error}")
      applied = false
    }
    else {
      applied = true
    }
    dataBase.setReceipt(tx.id(), receipt)
    applied
  }

  private def applySendTransaction(tx: Transaction, blockProducer: UInt160): Boolean = {
    var txValid = true

    val fromAccount = dataBase.getAccount(tx.from).getOrElse(Account.newAccount(tx.from))
    val toAccount = dataBase.getAccount(tx.toPubKeyHash).getOrElse(Account.newAccount(tx.toPubKeyHash))

    var txFee = FixedNumber.Zero
    val txGas = tx.transactionCost()

    if (tx.txType == TransactionType.Miner) {

    }
    else {
      txFee = FixedNumber(BigInt(txGas)) * tx.gasPrice
      if (txGas > tx.gasLimit) {
        log.info(s"Not enough gas for transaction tx ${tx.id().shortString()}")
        txValid = false
      }
      if ((tx.amount + txFee) > fromAccount.balance) {
        log.info(s"Not enough balance for transaction tx ${tx.id().shortString()}")
        txValid = false
      }
      else if (tx.nonce != fromAccount.nextNonce) {
        log.info(s"tx ${tx.id().shortString()} nonce ${tx.nonce} invalid, expect ${fromAccount.nextNonce}")
        txValid = false
      }
    }

    if (txValid) {
      dataBase.transfer(tx.from, tx.toPubKeyHash, tx.amount)
      dataBase.increaseNonce(tx.from)

      if (txFee.value > 0) {
        dataBase.transfer(tx.from, blockProducer, txFee)
      }

      dataBase.setReceipt(tx.id(), TransactionReceipt(tx.id(), tx.txType, tx.from, tx.toPubKeyHash, txGas, BinaryData.empty, 0, ""))

    }
    txValid
  }

  private def verifyBlock(block: Block): Boolean = {
    if (!verifyHeader(block.header))
      false
    else if (block.transactions.size == 0) {
      log.info("verifyBlock error: block.transactions.size == 0")
      false
    }
    else if (!block.merkleRoot().equals(block.header.merkleRoot))
      false
    else if (!verifyTxTypeAndSignature(block.transactions))
      false
    else if (!verifyRegisterNames(block.transactions))
      false
    else
      true
  }

  private def verifyTxTypeAndSignature(txs: Seq[Transaction]): Boolean = {
    var isValid = true
    var minerTxNum = 0
    txs.foreach(tx => {
      if (tx.txType == TransactionType.Miner) {
        minerTxNum += 1
        if (tx.amount.value != minerAward.value)
          isValid = false
      }
      else if (!tx.verifySignature())
        isValid = false
    })
    if (minerTxNum > 1)
      isValid = false
    isValid
  }

  private def verifyHeader(header: BlockHeader): Boolean = {
    val prevBlock = forkBase.get(header.prevBlock)
    val now = Instant.now.toEpochMilli
    if (prevBlock.isEmpty) {
      log.error("verifyHeader error: prevBlock not found")
      false
    }
    else if (header.timeStamp <= prevBlock.get.block.header.timeStamp) {
      log.error(s"verifyHeader error: timeStamp not valid  ${header.timeStamp}  ${prevBlock.get.block.header.timeStamp}")
      false
    }
    else if (header.timeStamp - now > 2000) {
      log.error(s"verifyHeader error: timeStamp too far in future. now=$now timeStamp=${header.timeStamp}")
      false
    }
    else if (header.index != prevBlock.get.block.height() + 1) {
      log.error(s"verifyHeader error: index error ${header.index} ${prevBlock.get.block.height()}")
      false
    }
    else if (!isProducerValid(header.timeStamp, header.producer)) {
      log.error("verifyHeader error: producer not valid")
      false
    }
    else if (!header.verifySig()) {
      log.error("verifyHeader error: verifySig fail")
      false
    }
    else {
      // verify merkleRoot in verifyBlock()
      true
    }
  }

  private def verifyRegisterNames(transactions: Seq[Transaction]): Boolean = {
    var isValid = true
    val newNames = Set.empty[String]
    val registers = Set.empty[UInt160]
    transactions.foreach(tx => {
      if (tx.txType == TransactionType.RegisterName) {
        val name = new String(tx.data, "UTF-8")
        if (name.length != 10) // TODO: read "10" from config file
          isValid = false
        if (newNames.contains(name))
          isValid = false
        if (registers.contains(tx.from))
          isValid = false
        newNames.add(name)
        registers.add(tx.from)
      }
    })

    isValid = !newNames.exists(dataBase.nameExists)
    isValid = !registers.exists(dataBase.accountExists)
    isValid
  }

  override def getBalance(address: UInt160): Option[FixedNumber] = {
    dataBase.getBalance(address)
  }

  override def getAccount(address: UInt160): Option[Account] = {
    dataBase.getAccount(address)
  }

  def getReceipt(txid: UInt256): Option[TransactionReceipt] = {
    dataBase.getReceipt(txid)
  }

  private def populate(): Unit = {
    def initGenesisWitness() = {
      val witnesses = ArrayBuffer.empty[WitnessInfo]
      consensusSettings.initialWitness.foreach(w => {
        witnesses.append(new WitnessInfo("", w.pubkeyHash))
      })
      val witnessList = new WitnessList(witnesses.toArray, genesisBlock.id())
      dataBase.setCurrentWitnessList(witnessList)
      dataBase.setPendingWitnessList(witnessList)
    }
    log.info("chain populate")
    if (forkBase.head.isEmpty) {
      initGenesisWitness()
      applyBlock(genesisBlock, false, false)
      blockBase.add(genesisBlock)
      forkBase.add(genesisBlock)
      notification.broadcast(BlockAddedToHeadNotify(genesisBlock))
    }

    require(forkBase.head.isDefined)

    forkBase.switchState.foreach(resolveSwitchFailure)

    forkBase.head.foreach(resolveDbUnConsistent)

    require(forkBase.head.map(_.block.height).get >= blockBase.head.map(_.index).get)

    val latestHeader = forkBase.head.get.block.header

    log.info(s"populate() latest block ${latestHeader.index} ${latestHeader.shortId()}")
  }

  private def resolveSwitchFailure(state: SwitchState): Unit = {
    val oldBranch = forkBase.getBranch(state.oldHead, state.forkPoint)
    val newBranch = forkBase.getBranch(state.newHead, state.forkPoint)
    val result = onSwitch(oldBranch, newBranch, state)
    forkBase.endSwitch(oldBranch, newBranch, result)
  }

  private def resolveDbUnConsistent(head: ForkItem): Unit = {
    while (dataBase.revision > head.height + 1) {
      dataBase.rollBack()
    }
  }

  private def onConfirmed(block: Block): Unit = {
    if (block.height > 0) {
      log.info(s"confirm block ${block.height} (${block.shortId})")
      dataBase.commit(block.height)
      blockBase.add(block)
    }
    notification.broadcast(BlockConfirmedNotify(block))
  }

  private def onSwitch(from: Seq[ForkItem], to: Seq[ForkItem], switchState: SwitchState): SwitchResult = {
    def printChain(title: String, fork: Seq[ForkItem]): Unit = {
      log.info(s"$title: ${fork.map(_.block.shortId).mkString(" <- ")}")
    }

    printChain("old chain", from)
    printChain("new chain", to)

    require(dataBase.revision == from.last.height + 1)
    while (dataBase.revision > switchState.height + 1) {
      dataBase.rollBack()
    }

    var appliedCount = 0
    for (item <- to if applyBlock(item.block)) {
      appliedCount += 1
    }

    if (appliedCount < to.size) {
      while (dataBase.revision > switchState.height + 1) {
        dataBase.rollBack()
      }
      from.foreach(item => applyBlock(item.block))
      SwitchResult(false, to(appliedCount))
    } else {
      notification.broadcast(ForkSwitchNotify(from, to))
      SwitchResult(true)
    }
  }

  def setGasLimit(gasLimit: BigInt): Boolean = {
    try {
      peerBase.setGasLimit(gasLimit)
      runtimeParas.setAcceptGasLimit(gasLimit.longValue())
      true
    }catch {
      case e: Throwable =>false
    }
  }
  def getGasLimit(): Long = {
    peerBase.getGasLimit().get.longValue()
  }

  // "timeMs": time from 1970 in ms, should be divided evenly with no remainder by settings.produceInterval
  override def getWitness(timeMs: Long): UInt160 = {
    val currentWitnessList = dataBase.getCurrentWitnessList()
    require(ProducerUtil.isTimeStampValid(timeMs, consensusSettings.produceInterval))
    require(timeMs > getBlock(currentWitnessList.generateInBlock).get.timeStamp())
    val slot = timeMs / consensusSettings.produceInterval
    var index = slot % (consensusSettings.witnessNum * consensusSettings.producerRepetitions)
    index /= consensusSettings.producerRepetitions
    currentWitnessList.sortByLocation()(index.toInt).addr
    //settings.initialWitness(index.toInt)
  }

<<<<<<< HEAD
  def getAllWitness(): ArrayBuffer[WitnessInfo] = {
    dataBase.getAllWitness()
  }

  def getVoteByAddrCmd(address: UInt160): Option[Vote] = {
    dataBase.getVote(address)
  }

  def getProduces(listType: String): WitnessList = {
      // 判断类型值,调用不同的数据库进行查询操作
      listType match {
        case "active" => {
          dataBase.getCurrentWitnessList()
        }
        case _ =>{
          dataBase.getPendingWitnessList()
        }
      }
=======
  def isProducerValid(timeStamp: Long, producer: UInt160): Boolean = {
    var isValid = false
    if (getWitness(timeStamp).data sameElements producer.data) {
      if (ProducerUtil.isTimeStampValid(timeStamp, consensusSettings.produceInterval)) {
        isValid = true
      }
    }
    isValid
>>>>>>> 0e6472b0
  }
}
<|MERGE_RESOLUTION|>--- conflicted
+++ resolved
@@ -4,7 +4,7 @@
 
 import akka.actor.ActorRef
 import com.apex.common.ApexLogging
-import com.apex.consensus.{ProducerUtil, Vote, WitnessInfo, WitnessList}
+import com.apex.consensus.{ProducerUtil, WitnessInfo, WitnessList}
 import com.apex.crypto.Ecdsa.{PrivateKey, PublicKey, PublicKeyHash}
 import com.apex.crypto.{BinaryData, Crypto, FixedNumber, MerkleTree, UInt160, UInt256}
 import com.apex.settings.{ChainSettings, ConsensusSettings, RuntimeParas, Witness}
@@ -792,26 +792,6 @@
     //settings.initialWitness(index.toInt)
   }
 
-<<<<<<< HEAD
-  def getAllWitness(): ArrayBuffer[WitnessInfo] = {
-    dataBase.getAllWitness()
-  }
-
-  def getVoteByAddrCmd(address: UInt160): Option[Vote] = {
-    dataBase.getVote(address)
-  }
-
-  def getProduces(listType: String): WitnessList = {
-      // 判断类型值,调用不同的数据库进行查询操作
-      listType match {
-        case "active" => {
-          dataBase.getCurrentWitnessList()
-        }
-        case _ =>{
-          dataBase.getPendingWitnessList()
-        }
-      }
-=======
   def isProducerValid(timeStamp: Long, producer: UInt160): Boolean = {
     var isValid = false
     if (getWitness(timeStamp).data sameElements producer.data) {
@@ -820,6 +800,5 @@
       }
     }
     isValid
->>>>>>> 0e6472b0
   }
 }
