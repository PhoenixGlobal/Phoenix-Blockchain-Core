package com.apex.core

import com.apex.common.ApexLogging
import com.apex.core.script.Script
import com.apex.crypto.Ecdsa.PrivateKey
import com.apex.crypto.{BinaryData, Crypto, Fixed8, MerkleTree, UInt160, UInt256}
import com.apex.storage.LevelDbStorage
import org.iq80.leveldb.WriteBatch

import scala.collection.mutable.{Map, Set}

trait Blockchain extends Iterable[Block] with ApexLogging {
  def getLatestHeader: BlockHeader

  def getHeight(): Int

  def getHeadTime(): Long

  def headTimeSinceGenesis(): Long

  def getDistance(): Long

  def getHeader(id: UInt256): Option[BlockHeader]

  def getHeader(index: Int): Option[BlockHeader]

  def getBlock(height: Int): Option[Block]

  def getBlock(id: UInt256): Option[Block]

  def containsBlock(id: UInt256): Boolean

  def produceBlock(producer: BinaryData, privateKey: PrivateKey, timeStamp: Long,
                   transactions: Seq[Transaction]): Option[Block]

  def tryInsertBlock(block: Block): Boolean

  def getTransaction(id: UInt256): Option[Transaction]

  def containsTransaction(id: UInt256): Boolean

  def verifyBlock(block: Block): Boolean

  def verifyTransaction(tx: Transaction): Boolean

  def getBalance(address: UInt160): Option[collection.immutable.Map[UInt256, Long]]

  def getUTXOSet: UTXOSet

  def getUTXOByAddress(address: UInt160): Option[Set[(UInt256, Int)]]
}

object Blockchain {
  final val Current: Blockchain = new LevelDBBlockchain()

}

class LevelDBBlockchain extends Blockchain {
  private val db: LevelDbStorage = LevelDbStorage.open("test_net")

  private val genesisProducer = BinaryData("03b4534b44d1da47e4b4a504a210401a583f860468dec766f507251a057594e682") // TODO: read from settings
  private val genesisProducerPrivKey = new PrivateKey(BinaryData("7a93d447bffe6d89e690f529a3a0bdff8ff6169172458e04849ef1d4eafd7f86"))

  private val headerStore = new HeaderStore(db, 10)
  private val heightStore = new HeightStore(db, 10)
  private val txStore = new TransactionStore(db, 10)
  private val accountStore = new AccountStore(db, 10)
  //  private val addressStore = new AddressStore(db)
  private val blkTxMappingStore = new BlkTxMappingStore(db, 10)
  private val headBlkStore = new HeadBlockStore(db)
  private val utxoStore = new UTXOStore(db, 10)
  private val prodStateStore = new ProducerStateStore(db)

  private val genesisTxOutput = txOutput("f54a5851e9372b87810a8e60cdd2e7cfd80b6e31", UInt256.Zero, 10000, "76a914f54a5851e9372b87810a8e60cdd2e7cfd80b6e3188ac")
  private val minerTxOutput = txOutput("f54a5851e9372b87810a8e60cdd2e7cfd80b6e31", UInt256.Zero, 10, "76a914f54a5851e9372b87810a8e60cdd2e7cfd80b6e3188ac")

  private val genesisBlockHeader: BlockHeader = BlockHeader.build(0, 1537790400000L,
    UInt256.Zero, UInt256.Zero, genesisProducer, genesisProducerPrivKey)
  private val genesisBlock: Block = Block.build(genesisBlockHeader,
    Seq(new TransferTransaction(Seq.empty, Seq(genesisTxOutput), "CPX"))
  )

  private var latestHeader: BlockHeader = genesisBlockHeader

<<<<<<< HEAD
  private var latestProdState: ProducerStatus = null
=======
  //private var latestProdState: ProducerState = null
>>>>>>> 474774b6

  populate()

  override def iterator: Iterator[Block] = new BlockchainIterator(this)

  override def getLatestHeader: BlockHeader = latestHeader

  override def getHeight(): Int = {
    latestHeader.index
  }

  override def getHeadTime(): Long = {
    latestHeader.timeStamp
  }

  override def headTimeSinceGenesis(): Long = {
    latestHeader.timeStamp - genesisBlockHeader.timeStamp
  }

  override def getDistance(): Long = {
    val state = prodStateStore.get
    assert(!state.isEmpty)
    state.get.distance
  }

  override def getHeader(id: UInt256): Option[BlockHeader] = {
    headerStore.get(id)
  }

  override def getHeader(index: Int): Option[BlockHeader] = {
    heightStore.get(index) match {
      case Some(id) => getHeader(id)
      case None => None
    }
  }

  override def getBlock(id: UInt256): Option[Block] = {
    def getTxs(blkTx: BlkTxMapping): Seq[Transaction] = {
      blkTx.txIds.map(txStore.get).filterNot(_.isEmpty).map(_.get)
    }

    def getBlk(header: BlockHeader): Block = {
      val txs = blkTxMappingStore.get(header.id).map(getTxs).getOrElse(Seq.empty)
      Block.build(header, txs)
    }

    headerStore.get(id).map(getBlk)
  }

  override def getBlock(index: Int): Option[Block] = {
    heightStore.get(index) match {
      case Some(id) => getBlock(id)
      case None => None
    }
  }

  override def containsBlock(id: UInt256): Boolean = {
    headerStore.contains(id)
  }

  private def saveBlockToStores(block: Block): Boolean = {
    def calcBalancesInBlock(balances: Map[UInt160, Map[UInt256, Fixed8]], output: TransactionOutput, spent: Boolean) = {
      val amount = if (spent) -output.amount else output.amount
      balances.get(output.address) match {
        case Some(balance) => {
          balance(output.assetId) += amount
        }
        case None => balances.put(output.address,
          Map((output.assetId, amount)))
      }
    }
    try {
      db.batchWrite(batch => {
        headerStore.set(block.header.id, block.header, batch)
        heightStore.set(block.header.index, block.header.id, batch)
        headBlkStore.set(HeadBlock.fromHeader(block.header), batch)
        //prodStateStore.set(latestProdState, batch)
        val blkTxMapping = BlkTxMapping(block.id, block.transactions.map(_.id))
        blkTxMappingStore.set(block.id, blkTxMapping, batch)
        val balances = Map.empty[UInt160, Map[UInt256, Fixed8]]
        block.transactions.foreach(tx => {
          txStore.set(tx.id, tx, batch)
          for (index <- 0 to tx.outputs.length - 1) {
            val key = UTXOKey(tx.id, index)
            val output = tx.outputs(index)
            utxoStore.set(key, output, batch)
            calcBalancesInBlock(balances, output, false)
          }
          for (i <- tx.inputs) {
            val key = UTXOKey(i.txId, i.index)
            utxoStore.delete(key, batch)
            val output = getTransaction(i.txId).get.outputs(i.index)
            calcBalancesInBlock(balances, output, true)
          }
        })
        balances.foreach(p => {
          val account = accountStore.get(p._1).map(a => {
            val merged = a.balances.toSeq ++ p._2.toSeq
            val balances = merged.groupBy(_._1)
              .map(p => (p._1, Fixed8.sum(p._2.map(_._2).sum)))
              .filter(_._2.value > 0)
            new Account(a.active, balances, a.version)
          }).getOrElse(new Account(true, p._2.filter(_._2.value > 0).toMap))
          accountStore.set(p._1, account, batch)
        })
      })
      latestHeader = block.header
      true
    } catch {
      case e: Throwable => {
        log.error("produce block failed", e)
        false
      }
    }
  }

  override def produceBlock(producer: BinaryData, privateKey: PrivateKey,
                            timeStamp: Long, transactions: Seq[Transaction]): Option[Block] = {
    val minerTx = new MinerTransaction(Seq(minerTxOutput), Crypto.randomBytes(16))
    val txs = Seq(minerTx) ++ transactions.filter(verifyTransaction)
    val merkleRoot = MerkleTree.root(txs.map(_.id))
    val header = BlockHeader.build(
      latestHeader.index + 1, timeStamp, merkleRoot,
      latestHeader.id, producer, privateKey)
    val block = Block.build(header, txs)

    //latestProdState = latestProdState plusDistance distance

    if (tryInsertBlock(block))
      Some(block)
    else
      None
  }

  override def tryInsertBlock(block: Block): Boolean = {
    if (verifyBlock(block))
      if (saveBlockToStores(block))
        return true

    return false
  }

  override def getTransaction(id: UInt256): Option[Transaction] = {
    txStore.get(id)
  }

  override def containsTransaction(id: UInt256): Boolean = {
    txStore.contains(id)
  }

  override def verifyBlock(block: Block): Boolean = {
    if (verifyHeader(block.header) &&
      block.transactions.forall(verifyTransaction)) {
      true
    } else {
      false
    }
  }

  override def verifyTransaction(tx: Transaction): Boolean = {
    def checkAmount(inputAmount: Fixed8, outputs: Seq[TransactionOutput]): Boolean = {
      inputAmount.value >= outputs.map(_.amount).sum.value
    }

    def getOutput(input: TransactionInput): Option[TransactionOutput] = {
      txStore.get(input.txId).map(tx =>
        if (input.index >= 0 && input.index < tx.outputs.length) {
          Some(tx.outputs(input.index))
        } else {
          None
        }).getOrElse(None)
    }

    if (tx.txType == TransactionType.Miner) {
      // TODO check miner and only one miner tx
      return true
    }

    var isValid = true
    var inputAmount = Fixed8.Zero
    val inputTxs = Set.empty[(UInt256, Int)]
    for (i <- 0 to tx.inputs.length - 1 if isValid) {
      val input = tx.inputs(i)
      if (!inputTxs.contains(input.txId, input.index)) {
        isValid = getOutput(input).map(output => {
          inputAmount += output.amount
          Script.execute(tx, i,
            input.signatureScript,
            output.pubKeyScript)
        }).getOrElse(false)
      } else {
        isValid = false
      }
    }
    isValid && checkAmount(inputAmount, tx.outputs)
  }

  override def getBalance(address: UInt160): Option[collection.immutable.Map[UInt256, Long]] = {
    accountStore.get(address).map(account =>
      if (account.active) {
        Some(account.balances.map(b => b._1 -> b._2.value))
      } else {
        None
      }).getOrElse(None)
  }

  override def getUTXOSet: UTXOSet = {
    new UTXOSet(utxoStore)
  }

  override def getUTXOByAddress(address: UInt160): Option[Set[(UInt256, Int)]] = {
    val utxoSet = Set.empty[(UInt256, Int)]
    utxoStore.foreach((k, v) => {
      if (v.address.equals(address)) {
        utxoSet.add(UTXOKey.unapply(k).get)
      }
    })
    if (utxoSet.isEmpty) {
      None
    } else {
      Some(utxoSet)
    }
  }

  private def populate(): Unit = {
    def initDB(batch: WriteBatch): BlockHeader = {
      val blkTxMapping = BlkTxMapping(genesisBlock.id, genesisBlock.transactions.map(_.id))
      headerStore.set(genesisBlock.id, genesisBlockHeader, batch)
      heightStore.set(genesisBlock.height, genesisBlock.id, batch)
      blkTxMappingStore.set(genesisBlock.id, blkTxMapping, batch)
      headBlkStore.set(HeadBlock.fromHeader(genesisBlockHeader), batch)
      prodStateStore.set(ProducerStatus(1), batch)
      genesisBlockHeader
    }

    def reInitDB(batch: WriteBatch): BlockHeader = {
      headerStore.foreach((k, _) => headerStore.delete(k, batch))
      heightStore.foreach((k, _) => heightStore.delete(k, batch))
      blkTxMappingStore.foreach((k, _) => blkTxMappingStore.delete(k, batch))
      accountStore.foreach((k, _) => accountStore.delete(k, batch))
      utxoStore.foreach((k, _) => utxoStore.delete(k, batch))
      prodStateStore.delete(batch)
      headBlkStore.delete(batch)
      initDB(batch)
    }

    def reInit() = {
      db.batchWrite(reInitDB)
    }

    def init(headBlock: HeadBlock) = {
      headerStore.get(headBlock.id).getOrElse(reInit)
    }

    latestHeader = headBlkStore.get.map(init).getOrElse(reInit)
    //latestProdState = prodStateStore.get.get
  }

  private def verifyHeader(header: BlockHeader): Boolean = {
    if (header.index != latestHeader.index + 1)
      return false
    if (header.timeStamp < latestHeader.timeStamp)
      return false
    // TODO: verify rule of timeStamp and producer
    if (header.id.equals(latestHeader.id))
      return false
    if (!header.prevBlock.equals(latestHeader.id))
      return false
    if (header.producer.length != 33)
      return false
    if (!header.verifySig())
      return false

    true
  }

  private def txOutput(address: String, assetId: UInt256, amount: BigDecimal, script: String): TransactionOutput = {
    TransactionOutput(
      UInt160.parse(address).get,
      assetId,
      Fixed8.fromDecimal(amount),
      BinaryData(script)
    )
  }
}

<|MERGE_RESOLUTION|>--- conflicted
+++ resolved
@@ -82,11 +82,7 @@
 
   private var latestHeader: BlockHeader = genesisBlockHeader
 
-<<<<<<< HEAD
   private var latestProdState: ProducerStatus = null
-=======
-  //private var latestProdState: ProducerState = null
->>>>>>> 474774b6
 
   populate()
 
