package com.apex.core

import java.io.{ByteArrayOutputStream, DataInputStream, DataOutputStream}

import com.apex.crypto.{Crypto, Ecdsa, FixedNumber, UInt160, UInt256}
import play.api.libs.json.{JsValue, Json, Writes}
import com.apex.common.Serializable

class Account(val pubKeyHash: UInt160,
              val active: Boolean,
              val name: String,
              val balance: FixedNumber,
              val nextNonce: Long,
              val version: Int = 0x01) extends com.apex.common.Serializable {

<<<<<<< HEAD
  //TODO check balance and code
  def isEmpty: Boolean = false

  def getBalance(assetID: UInt256): FixedNumber = {
    balances.getOrElse(assetID, FixedNumber.Zero)
  }

=======
>>>>>>> 05344f23
  def address: String = Ecdsa.PublicKeyHash.toAddress(pubKeyHash.data)

  override def serialize(os: DataOutputStream): Unit = {
    import com.apex.common.Serializable._
    os.writeInt(version)
    os.write(pubKeyHash)
    os.writeBoolean(active)
    os.writeString(name)
    os.write(balance)
    os.writeLong(nextNonce)
  }
}

object Account {
  def deserialize(is: DataInputStream): Account = {
    import com.apex.common.Serializable._
    val version = is.readInt
    val pubKeyHash = UInt160.deserialize(is)
    val active = is.readBoolean
    val name = is.readString
    val balance = FixedNumber.deserialize(is)
    val nextNonce = is.readLong

    new Account(
      pubKeyHash = pubKeyHash,
      active = active,
      name = name,
      balance = balance,
      nextNonce = nextNonce,
      version = version
    )
  }

  implicit val accountWrites = new Writes[Account] {
    override def writes(o: Account): JsValue = {
      Json.obj(
        "address" -> o.address,
        "active" -> o.active,
        "name" -> o.name,
        "balance" -> o.balance.toString,
        "nextNonce" -> o.nextNonce,
        "version" -> o.version
      )
    }
  }
}<|MERGE_RESOLUTION|>--- conflicted
+++ resolved
@@ -13,16 +13,9 @@
               val nextNonce: Long,
               val version: Int = 0x01) extends com.apex.common.Serializable {
 
-<<<<<<< HEAD
   //TODO check balance and code
-  def isEmpty: Boolean = false
+  def isEmpty: Boolean = balance.isZero
 
-  def getBalance(assetID: UInt256): FixedNumber = {
-    balances.getOrElse(assetID, FixedNumber.Zero)
-  }
-
-=======
->>>>>>> 05344f23
   def address: String = Ecdsa.PublicKeyHash.toAddress(pubKeyHash.data)
 
   override def serialize(os: DataOutputStream): Unit = {
